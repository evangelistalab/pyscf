#!/usr/bin/env python
#
# Author: Qiming Sun <osirpt.sun@gmail.com>
#

'''
Natural atomic orbitals
Ref:
    F. Weinhold et al., J. Chem. Phys. 83(1985), 735-746
'''

import sys
from functools import reduce
import numpy
import scipy.linalg
<<<<<<< HEAD
from pyscf import lib
=======
>>>>>>> 2cf95aa5
from pyscf.gto import mole
from pyscf.lo import orth
from pyscf.lib import logger

# Note the valence space for Li, Be may need include 2p, Al..Cl may need 3d ...
AOSHELL = [
    # core       core+valence
# core+valence = lambda nuc, l: \
#            int(numpy.ceil(pyscf.lib.parameters.ELEMENTS[nuc][2][l]/(4*l+2.)))
    ['0s0p0d0f', '0s0p0d0f'],     #  0  GHOST
    ['0s0p0d0f', '1s0p0d0f'],     #  1  H
    ['0s0p0d0f', '1s0p0d0f'],     #  2  He
    ['1s0p0d0f', '2s0p0d0f'],     #  3  Li
    ['1s0p0d0f', '2s0p0d0f'],     #  4  Be
    ['1s0p0d0f', '2s1p0d0f'],     #  5  B
    ['1s0p0d0f', '2s1p0d0f'],     #  6  C
    ['1s0p0d0f', '2s1p0d0f'],     #  7  N
    ['1s0p0d0f', '2s1p0d0f'],     #  8  O
    ['1s0p0d0f', '2s1p0d0f'],     #  9  F
    ['1s0p0d0f', '2s1p0d0f'],     # 10  Ne
    ['2s1p0d0f', '3s1p0d0f'],     # 11  Na
    ['2s1p0d0f', '3s1p0d0f'],     # 12  Mg
    ['2s1p0d0f', '3s2p0d0f'],     # 13  Al
    ['2s1p0d0f', '3s2p0d0f'],     # 14  Si
    ['2s1p0d0f', '3s2p0d0f'],     # 15  P
    ['2s1p0d0f', '3s2p0d0f'],     # 16  S
    ['2s1p0d0f', '3s2p0d0f'],     # 17  Cl
    ['2s1p0d0f', '3s2p0d0f'],     # 18  Ar
    ['3s2p0d0f', '4s2p0d0f'],     # 19  K
    ['3s2p0d0f', '4s2p0d0f'],     # 20  Ca
    ['3s2p0d0f', '4s2p1d0f'],     # 21  Sc
    ['3s2p0d0f', '4s2p1d0f'],     # 22  Ti
    ['3s2p0d0f', '4s2p1d0f'],     # 23  V
    ['3s2p0d0f', '4s2p1d0f'],     # 24  Cr
    ['3s2p0d0f', '4s2p1d0f'],     # 25  Mn
    ['3s2p0d0f', '4s2p1d0f'],     # 26  Fe
    ['3s2p0d0f', '4s2p1d0f'],     # 27  Co
    ['3s2p0d0f', '4s2p1d0f'],     # 28  Ni
    ['3s2p0d0f', '4s2p1d0f'],     # 29  Cu
    ['3s2p0d0f', '4s2p1d0f'],     # 30  Zn
    ['3s2p1d0f', '4s3p1d0f'],     # 31  Ga
    ['3s2p1d0f', '4s3p1d0f'],     # 32  Ge
    ['3s2p1d0f', '4s3p1d0f'],     # 33  As
    ['3s2p1d0f', '4s3p1d0f'],     # 34  Se
    ['3s2p1d0f', '4s3p1d0f'],     # 35  Br
    ['3s2p1d0f', '4s3p1d0f'],     # 36  Kr
    ['4s3p1d0f', '5s3p1d0f'],     # 37  Rb
    ['4s3p1d0f', '5s3p1d0f'],     # 38  Sr
    ['4s3p1d0f', '5s3p2d0f'],     # 39  Y
    ['4s3p1d0f', '5s3p2d0f'],     # 40  Zr
    ['4s3p1d0f', '5s3p2d0f'],     # 41  Nb
    ['4s3p1d0f', '5s3p2d0f'],     # 42  Mo
    ['4s3p1d0f', '5s3p2d0f'],     # 43  Tc
    ['4s3p1d0f', '5s3p2d0f'],     # 44  Ru
    ['4s3p1d0f', '5s3p2d0f'],     # 45  Rh
    ['4s3p1d0f', '4s3p2d0f'],     # 46  Pd
    ['4s3p1d0f', '5s3p2d0f'],     # 47  Ag
    ['4s3p1d0f', '5s3p2d0f'],     # 48  Cd
    ['4s3p2d0f', '5s4p2d0f'],     # 49  In
    ['4s3p2d0f', '5s4p2d0f'],     # 50  Sn
    ['4s3p2d0f', '5s4p2d0f'],     # 51  Sb
    ['4s3p2d0f', '5s4p2d0f'],     # 52  Te
    ['4s3p2d0f', '5s4p2d0f'],     # 53  I
    ['4s3p2d0f', '5s4p2d0f'],     # 54  Xe
    ['5s4p2d0f', '6s4p2d0f'],     # 55  Cs
    ['5s4p2d0f', '6s4p2d0f'],     # 56  Ba
    ['5s4p2d0f', '6s4p3d0f'],     # 57  La
    ['5s4p2d0f', '6s4p3d1f'],     # 58  Ce
    ['5s4p2d0f', '6s4p2d1f'],     # 59  Pr
    ['5s4p2d0f', '6s4p2d1f'],     # 60  Nd
    ['5s4p2d0f', '6s4p2d1f'],     # 61  Pm
    ['5s4p2d0f', '6s4p2d1f'],     # 62  Sm
    ['5s4p2d0f', '6s4p2d1f'],     # 63  Eu
    ['5s4p2d0f', '6s4p3d1f'],     # 64  Gd
    ['5s4p2d0f', '6s4p3d1f'],     # 65  Tb
    ['5s4p2d0f', '6s4p2d1f'],     # 66  Dy
    ['5s4p2d0f', '6s4p2d1f'],     # 67  Ho
    ['5s4p2d0f', '6s4p2d1f'],     # 68  Er
    ['5s4p2d0f', '6s4p2d1f'],     # 69  Tm
    ['5s4p2d0f', '6s4p2d1f'],     # 70  Yb
    ['5s4p2d1f', '6s4p3d1f'],     # 71  Lu
    ['5s4p2d1f', '6s4p3d1f'],     # 72  Hf
    ['5s4p2d1f', '6s4p3d1f'],     # 73  Ta
    ['5s4p2d1f', '6s4p3d1f'],     # 74  W
    ['5s4p2d1f', '6s4p3d1f'],     # 75  Re
    ['5s4p2d1f', '6s4p3d1f'],     # 76  Os
    ['5s4p2d1f', '6s4p3d1f'],     # 77  Ir
    ['5s4p2d1f', '6s4p3d1f'],     # 78  Pt
    ['5s4p2d1f', '6s4p3d1f'],     # 79  Au
    ['5s4p2d1f', '6s4p3d1f'],     # 80  Hg
    ['5s4p3d1f', '6s5p3d1f'],     # 81  Tl
    ['5s4p3d1f', '6s5p3d1f'],     # 82  Pb
    ['5s4p3d1f', '6s5p3d1f'],     # 83  Bi
    ['5s4p3d1f', '6s5p3d1f'],     # 84  Po
    ['5s4p3d1f', '6s5p3d1f'],     # 85  At
    ['5s4p3d1f', '6s5p3d1f'],     # 86  Rn
    ['6s5p3d1f', '7s5p3d1f'],     # 87  Fr
    ['6s5p3d1f', '7s5p3d1f'],     # 88  Ra
    ['6s5p3d1f', '7s5p4d1f'],     # 89  Ac
    ['6s5p3d1f', '7s5p4d1f'],     # 90  Th
    ['6s5p3d1f', '7s5p4d2f'],     # 91  Pa
    ['6s5p3d1f', '7s5p4d2f'],     # 92  U
    ['6s5p3d1f', '7s5p4d2f'],     # 93  Np
    ['6s5p3d1f', '7s5p3d2f'],     # 94  Pu
    ['6s5p3d1f', '7s5p3d2f'],     # 95  Am
    ['6s5p3d1f', '7s5p4d2f'],     # 96  Cm
    ['6s5p3d1f', '7s5p4d2f'],     # 97  Bk
    ['6s5p3d1f', '7s5p3d2f'],     # 98  Cf
    ['6s5p3d1f', '7s5p3d2f'],     # 99  Es
    ['6s5p3d1f', '7s5p3d2f'],     #100  Fm
    ['6s5p3d1f', '7s5p3d2f'],     #101  Md
    ['6s5p3d1f', '7s5p3d2f'],     #102  No
    ['6s5p3d2f', '7s5p4d2f'],     #103  Lr
    ['6s5p3d2f', '7s5p4d2f'],     #104  Rf
    ['6s5p3d2f', '7s5p4d2f'],     #105  Db
    ['6s5p3d2f', '7s5p4d2f'],     #106  Sg
    ['6s5p3d2f', '7s5p4d2f'],     #107  Bh
    ['6s5p3d2f', '7s5p4d2f'],     #108  Hs
    ['6s5p3d2f', '7s5p4d2f'],     #109  Mt
    ['6s5p3d2f', '7s5p4d2f'],     #110  E110
    ['6s5p3d2f', '7s5p4d2f'],     #111  E111
    ['6s5p3d2f', '7s5p4d2f'],     #112  E112
    ['6s5p4d2f', '7s6p4d2f'],     #113  E113
    ['6s5p4d2f', '7s6p4d2f'],     #114  E114
    ['6s5p4d2f', '7s6p4d2f'],     #115  E115
    ['6s5p4d2f', '7s6p4d2f'],     #116  E116
    ['6s3p4d2f', '7s6p4d2f'],     #117  E117
    ['6s3p4d2f', '7s6p4d2f']      #118  E118
]

def prenao(mol, dm):
    s = mol.intor_symmetric('cint1e_ovlp_sph')
    p = reduce(numpy.dot, (s, dm, s))
    return _prenao_sub(mol, p, s)[1]

def nao(mol, mf, s=None, restore=True):
    if s is None:
        s = mol.intor_symmetric('cint1e_ovlp_sph')
    dm = mf.make_rdm1()
    p = reduce(numpy.dot, (s, dm, s))
    pre_occ, pre_nao = _prenao_sub(mol, p, s)
    cnao = _nao_sub(mol, pre_occ, pre_nao)
    if restore:
        # restore natural character
        p_nao = reduce(numpy.dot, (cnao.T, p, cnao))
        s_nao = numpy.eye(p_nao.shape[0])
        cnao = numpy.dot(cnao, _prenao_sub(mol, p_nao, s_nao)[1])
    return cnao


def _prenao_sub(mol, p, s):
    idx = [[[]]*8 for i in range(mol.natm)]
    k = 0
    for ib in range(mol.nbas):
        ia = mol.bas_atom(ib)
        l = mol.bas_angular(ib)
        nc = mol.bas_nctr(ib)
        idx[ia][l] = idx[ia][l] + list(range(k, k+nc*(l*2+1)))
        k += nc * (l * 2 + 1)

    nao = mol.nao_nr()
    occ = numpy.zeros(nao)
    cao = numpy.zeros((nao,nao))

    for ia in range(mol.natm):
        for l, lst in enumerate(idx[ia]):
            if len(lst) < 1:
                continue
            degen = l * 2 + 1
            p_frag = _spheric_average_mat(p, l, lst)
            s_frag = _spheric_average_mat(s, l, lst)
            e, v = scipy.linalg.eigh(p_frag, s_frag)
            e = e[::-1]
            v = v[:,::-1]

            for k in range(degen):
                ilst = lst[k::degen]
                occ[ilst] = e
                for i,i0 in enumerate(ilst):
                    cao[i0,ilst] = v[i]
    return occ, cao

def _nao_sub(mol, pre_occ, pre_nao, s=None):
    if s is None:
        s = mol.intor_symmetric('cint1e_ovlp_sph')
    core_lst, val_lst, rydbg_lst = _core_val_ryd_list(mol)
    nbf = mol.nao_nr()
    cnao = numpy.empty((nbf,nbf))

    if core_lst:
        c = pre_nao[:,core_lst].copy()
        s1 = reduce(lib.dot, (c.T, s, c))
        cnao[:,core_lst] = c1 = lib.dot(c, orth.lowdin(s1))
        c = pre_nao[:,val_lst].copy()
        c -= reduce(lib.dot, (c1, c1.T, s, c))
    else:
        c = pre_nao[:,val_lst]

    if val_lst:
<<<<<<< HEAD
        s1 = reduce(lib.dot, (c.T, s, c))
        wt = pre_occ[val_lst]
        cnao[:,val_lst] = lib.dot(c, orth.weight_orth(s1, wt))
=======
        s1 = reduce(numpy.dot, (c.T, s, c))
        wt = pre_occ[val_lst]
        cnao[:,val_lst] = numpy.dot(c, orth.weight_orth(s1, wt))
>>>>>>> 2cf95aa5

    if rydbg_lst:
        cvlst = core_lst + val_lst
        c1 = cnao[:,cvlst].copy()
        c = pre_nao[:,rydbg_lst].copy()
        c -= reduce(lib.dot, (c1, c1.T, s, c))
        s1 = reduce(lib.dot, (c.T, s, c))
        cnao[:,rydbg_lst] = lib.dot(c, orth.lowdin(s1))
    snorm = numpy.linalg.norm(reduce(lib.dot, (cnao.T, s, cnao)) - numpy.eye(nbf))
    if snorm > 1e-9:
        logger.warn(mol, 'Weak orthogonality for localized orbitals %s', snorm)
    return cnao

def _core_val_ryd_list(mol):
    from pyscf.gto.ecp import core_configuration
    count = numpy.zeros((mol.natm, 9), dtype=int)
    core_lst = []
    val_lst = []
    rydbg_lst = []
    k = 0
    for ib in range(mol.nbas):
        ia = mol.bas_atom(ib)
        nuc = mole._charge(mol.atom_symbol(ia))
        l = mol.bas_angular(ib)
        nc = mol.bas_nctr(ib)
        symb = mol.atom_symbol(ia)
        nelec_ecp = mol.atom_nelec_core(ia)
        ecpcore = core_configuration(nelec_ecp)
        coreshell = [int(x) for x in AOSHELL[nuc][0][::2]]
        cvshell = [int(x) for x in AOSHELL[nuc][1][::2]]
        for n in range(nc):
            if l > 3:
                rydbg_lst.extend(range(k, k+(2*l+1)))
            elif ecpcore[l]+count[ia,l]+n < coreshell[l]:
                core_lst.extend(range(k, k+(2*l+1)))
            elif ecpcore[l]+count[ia,l]+n < cvshell[l]:
                val_lst.extend(range(k, k+(2*l+1)))
            else:
                rydbg_lst.extend(range(k, k+(2*l+1)))
            k = k + 2*l+1
        count[ia,l] += nc
    return core_lst, val_lst, rydbg_lst

def _spheric_average_mat(mat, l, lst):
    degen = l * 2 + 1
    nd = len(lst) // degen
    t = scipy.linalg.block_diag(*([numpy.ones(degen)/numpy.sqrt(degen)]*nd))
    mat_frag = reduce(numpy.dot, (t,mat[lst,:][:,lst],t.T))
    return mat_frag

def set_atom_conf(element, description):
    '''Change the default atomic core and valence configuration to the one
    given by "description".
    See lo.nao.AOSHELL for the default configuration.

    Args:
        element : str or int
            Element symbol or nuclear charge
        description : str or a list of str
            | "double p" : double p shell
            | "double d" : double d shell
            | "double f" : double f shell
            | "polarize" : add one polarized shell
            | "1s1d"     : keep core unchanged and set 1 s 1 d shells for valence
            | ("3s2p","1d") : 3 s, 2 p shells for core and 1 d shells for valence
    '''
    charge = mole._charge(element)
    def to_conf(desc):
        desc = desc.replace(' ','').replace('-','').replace('_','').lower()
        if "doublep" in desc:
            desc = '2p'
        elif "doubled" in desc:
            desc = '2d'
        elif "doublef" in desc:
            desc = '2f'
        elif "polarize" in desc:
            loc = AOSHELL[charge][1].find('0')
            desc = '1' + AOSHELL[charge][1][loc+1]
        return desc
    if isinstance(description, str):
        c_desc, v_desc = AOSHELL[charge][0], to_conf(description)
    else:
        c_desc, v_desc = to_conf(description[0]), to_conf(description[1])

    ncore = [int(x) for x in AOSHELL[charge][0][::2]]
    ncv = [int(x) for x in AOSHELL[charge][1][::2]]
    for i, s in enumerate(('s', 'p', 'd', 'f')):
        if s in c_desc:
            ncore[i] = int(c_desc.split(s)[0][-1])
        if s in v_desc:
            ncv[i] = ncore[i] + int(v_desc.split(s)[0][-1])
    c_conf  = '%ds%dp%dd%df' % tuple(ncore)
    cv_conf = '%ds%dp%dd%df' % tuple(ncv)
    AOSHELL[charge] = [c_conf, cv_conf]
    sys.stderr.write('Update %s conf: core %s core+valence %s\n' %
                     (element, c_conf, cv_conf))


if __name__ == "__main__":
    from pyscf import gto
    from pyscf import scf
    mol = gto.Mole()
    mol.verbose = 1
    mol.output = 'out_nao'
    mol.atom.extend([
        ['O' , (0. , 0.     , 0.)],
        [1   , (0. , -0.757 , 0.587)],
        [1   , (0. , 0.757  , 0.587)] ])
    mol.basis = {'H': '6-31g',
                 'O': '6-31g',}
    mol.build()

    mf = scf.RHF(mol)
    mf.scf()

    s = mol.intor_symmetric('cint1e_ovlp_sph')
    p = reduce(numpy.dot, (s, mf.make_rdm1(), s))
    o0, c0 = _prenao_sub(mol, p, s)
    print(o0)
    print(abs(c0).sum() - 21.848915907988854)

    c = nao(mol, mf)
    print(reduce(numpy.dot, (c.T, p, c)).diagonal())
    print(_core_val_ryd_list(mol))

    set_atom_conf('Fe', '1s1d')      # core 3s2p0d0f core+valence 4s2p1d0f
    set_atom_conf('Fe', 'double d')  # core 3s2p0d0f core+valence 4s2p2d0f
    set_atom_conf('Fe', 'double p')  # core 3s2p0d0f core+valence 4s4p2d0f
    set_atom_conf('Fe', 'polarize')  # core 3s2p0d0f core+valence 4s4p2d1f<|MERGE_RESOLUTION|>--- conflicted
+++ resolved
@@ -13,10 +13,7 @@
 from functools import reduce
 import numpy
 import scipy.linalg
-<<<<<<< HEAD
 from pyscf import lib
-=======
->>>>>>> 2cf95aa5
 from pyscf.gto import mole
 from pyscf.lo import orth
 from pyscf.lib import logger
@@ -216,15 +213,9 @@
         c = pre_nao[:,val_lst]
 
     if val_lst:
-<<<<<<< HEAD
         s1 = reduce(lib.dot, (c.T, s, c))
         wt = pre_occ[val_lst]
         cnao[:,val_lst] = lib.dot(c, orth.weight_orth(s1, wt))
-=======
-        s1 = reduce(numpy.dot, (c.T, s, c))
-        wt = pre_occ[val_lst]
-        cnao[:,val_lst] = numpy.dot(c, orth.weight_orth(s1, wt))
->>>>>>> 2cf95aa5
 
     if rydbg_lst:
         cvlst = core_lst + val_lst
@@ -247,6 +238,7 @@
     k = 0
     for ib in range(mol.nbas):
         ia = mol.bas_atom(ib)
+# Avoid calling mol.atom_charge because we should include ECP core electrons here
         nuc = mole._charge(mol.atom_symbol(ia))
         l = mol.bas_angular(ib)
         nc = mol.bas_nctr(ib)
