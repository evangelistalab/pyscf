import pyscf.dft
from pyscf.lib import logger

import numpy as np
import scipy.linalg
import scipy.special

def get_Gv(cell, gs):
    '''Calculate three-dimensional G-vectors for a given cell; see MH (3.8).

    Indices along each direction go as [0...gs, -gs...-1]
    to follow FFT convention. Note that, for each direction, ngs = 2*gs+1.

    Args:
        cell : instance of :class:`Cell`

        gs : (3,) ndarray of ints
            The number of *positive* G-vectors along each direction.

    Returns:
        Gv : (3, ngs) ndarray of floats
            The array of G-vectors.

    '''
    invhT = scipy.linalg.inv(cell.h.T)

    gxrange = range(gs[0]+1)+range(-gs[0],0)
    gyrange = range(gs[1]+1)+range(-gs[1],0)
    gzrange = range(gs[2]+1)+range(-gs[2],0)
    gxyz = _span3(gxrange, gyrange, gzrange)

    Gv = 2*np.pi*np.dot(invhT,gxyz)
    return Gv

def get_SI(cell, Gv):
    '''Calculate the structure factor for all atoms; see MH (3.34).

    Args:
        cell : instance of :class:`Cell`

        Gv : (3, ngs) ndarray of floats
            The array of G-vectors.

    Returns:
        SI : (natm, ngs) ndarray, dtype=np.complex128
            The structure factor for each atom at each G-vector.

    '''
    ngs = Gv.shape[1]
    SI = np.empty([cell.natm, ngs], np.complex128)
    for ia in range(cell.natm):
        SI[ia,:] = np.exp(-1j*np.dot(Gv.T, cell.atom_coord(ia)))
    return SI

def get_coulG(cell, gs):
    '''Calculate the Coulomb kernel 4*pi/G^2 for all G-vectors (0 for G=0).

    Args:
        cell : instance of :class:`Cell`

        gs : (3,) ndarray of ints
            The number of *positive* G-vectors along each direction.

    Returns:
        coulG : (ngs,) ndarray
            The Coulomb kernel.

    '''
    Gv = get_Gv(cell, gs)
    absG2 = np.einsum('ij,ij->j',np.conj(Gv),Gv)
    with np.errstate(divide='ignore'):
        coulG = 4*np.pi/absG2
    coulG[0] = 0.

    return coulG

def _gen_qv(ngs):
    '''Generate integer coordinates for each G-space grid point.

    Really, just a wrapper for _span3() with different signature.

    Args:
        ngs : (3,) ndarray of ints
            The total number of G-space grid points along each direction.

    Returns:
         (3, ngx*ngy*ngz) ndarray of ints
            The integer coordinates for each G-space grid point.

    Examples:

    >>> _gen_qv(np.array([2,3,2]))
    array([[0, 0, 0, 0, 0, 0, 1, 1, 1, 1, 1, 1],
           [0, 0, 1, 1, 2, 2, 0, 0, 1, 1, 2, 2],
           [0, 1, 0, 1, 0, 1, 0, 1, 0, 1, 0, 1]])

    See Also:
        _span3

    '''
    #return np.array(list(np.ndindex(tuple(ngs)))).T
    return _span3(np.arange(ngs[0]), np.arange(ngs[1]), np.arange(ngs[2]))

def _span3(*xs):
    '''Generate integer coordinates for each three-dimensional grid point.

    Args:
        *xs : length-3 tuple of np.arange() arrays
            The integer coordinates along each direction.

    Returns:
         (3, ngx*ngy*ngz) ndarray
            The integer coordinates for each grid point.

    Examples:

    >>> _span3(np.array([2,3,2]))
    array([[0, 0, 0, 0, 0, 0, 1, 1, 1, 1, 1, 1],
           [0, 0, 1, 1, 2, 2, 0, 0, 1, 1, 2, 2],
           [0, 1, 0, 1, 0, 1, 0, 1, 0, 1, 0, 1]])

    See Also:
        _gen_qv

    '''
    c = np.empty([3]+[len(x) for x in xs])
    c[0,:,:,:] = np.asarray(xs[0]).reshape(-1,1,1)
    c[1,:,:,:] = np.asarray(xs[1]).reshape(1,-1,1)
    c[2,:,:,:] = np.asarray(xs[2]).reshape(1,1,-1)
    return c.reshape(3,-1)

def setup_uniform_grids(cell, gs):
    '''Set-up a uniform real-space grid consistent w/ samp thm; see MH (3.19).

    Args:
        cell : instance of :class:`Cell`

        gs : (3,) ndarray of ints
            The number of *positive* G-vectors along each direction.

    Returns:
        coords : (ngx*ngy*ngz, 3) ndarray
            The real-space grid point coordinates.
        
    '''
    ngs = 2*gs+1
    qv = _gen_qv(ngs)
    invN = np.diag(1./ngs)
    R = np.dot(np.dot(cell.h, invN), qv)
    coords = R.T.copy() # make C-contiguous with copy() for pyscf
    return coords

def get_aoR(cell, coords, kpt=None, isgga=False, relativity=0, bastart=0,
            bascount=None, non0tab=None, verbose=None):
    '''Collocate AO crystal orbitals (opt. gradients) on the real-space grid.

    With the optional kpt arguments, returns the pair of 
    sin, cos crystal orbitals at that kpt. 

    (kpt==0 denotes Gamma pt, returns values of only one set)

    Args:
        cell : instance of :class:`Cell`

        coords : (nx*ny*nz, 3) ndarray
            The real-space grid point coordinates.

    Returns:
<<<<<<< HEAD
        aoR : ([4,] nx*ny*nz, nao=2*cell.nao_nr()) ndarray [nao=cell.nao_nr() if k==0]
=======
        aoR : ([4,] nx*ny*nz, nao=cell.nao_nr()) ndarray 
>>>>>>> f7ab55a8
            The value of the AO crystal orbitals on the real-space grid. If
            isgga=True, also contains the value of the orbitals gradient in the
            x, y, and z directions.

    See Also:
        pyscf.dft.numint.eval_ao

    '''  
    if kpt is None:
        kpt = np.zeros([3,1])

    nimgs = cell.nimgs
    Ts = [[i,j,k] for i in range(-nimgs[0],nimgs[0]+1)
                  for j in range(-nimgs[1],nimgs[1]+1)
                  for k in range(-nimgs[2],nimgs[2]+1)
                  if i**2+j**2+k**2 <= 1./3*np.dot(nimgs,nimgs)]
    
    nao = cell.nao_nr()
    if isgga:
        aoR = np.zeros([4,coords.shape[0], nao], np.complex128)
    else:
        aoR = np.zeros([coords.shape[0], nao], np.complex128)

    for T in Ts:
        L = np.dot(cell.h, T)
        aoR += (np.exp(1j*np.dot(kpt.T,L)) *
                pyscf.dft.numint.eval_ao(cell, coords-L,
                                         isgga, relativity, 
                                         bastart, bascount, 
                                         non0tab, verbose))
    return aoR

def get_rhoR(mol, ao, dm, non0tab=None, 
             isgga=False, verbose=None):
    '''Collocate the *real* density (opt. gradients) on the real-space grid.

    Args:
        mol : instance of :class:`Mole` or :class:`Cell`

<<<<<<< HEAD
        ao : ([4,] nx*ny*nz, nao=2*cell.nao_nr()) ndarray [nao=cell.nao_nr() if k==0]
=======
        ao : ([4,] nx*ny*nz, nao=2*cell.nao_nr()) ndarray 
>>>>>>> f7ab55a8
            The value of the AO crystal orbitals on the real-space grid. If
            isgga=True, also contains the value of the gradient in the x, y,
            and z directions.

    Returns:
        rho : ([4,] nx*ny*nz) ndarray
            The value of the density on the real-space grid. If isgga=True,
            also contains the value of the gradient in the x, y, and z
            directions.

    See Also:
        pyscf.dft.numint.eval_rho

    '''  
    import numpy
    from pyscf.dft.numint import _dot_ao_dm, eval_rho, BLKSIZE

    if isgga:
        ngrids, nao = ao[0].shape
    else:
        ngrids, nao = ao.shape

    if non0tab is None:
        non0tab = numpy.ones(((ngrids+BLKSIZE-1)//BLKSIZE,mol.nbas),
                             dtype=numpy.int8)

    #if ao[0].dtype==numpy.complex128: # complex orbitals
    if True:
        dm_re = numpy.ascontiguousarray(dm.real)
        dm_im = numpy.ascontiguousarray(dm.imag)

        if isgga:
            rho = numpy.empty((4,ngrids))
            ao_re = numpy.ascontiguousarray(ao[0].real)
            ao_im = numpy.ascontiguousarray(ao[0].imag)
            ao_re = numpy.ascontiguousarray(ao[0].real)
            ao_im = numpy.ascontiguousarray(ao[0].imag)

            # DM * ket: e.g. ir denotes dm_im | ao_re >
            c0_rr = _dot_ao_dm(mol, ao_re, dm_re, nao, ngrids, non0tab)
            c0_ri = _dot_ao_dm(mol, ao_im, dm_re, nao, ngrids, non0tab)
            c0_ir = _dot_ao_dm(mol, ao_re, dm_im, nao, ngrids, non0tab)
            c0_ii = _dot_ao_dm(mol, ao_im, dm_im, nao, ngrids, non0tab)

            # bra * DM
            rho[0] = (numpy.einsum('pi,pi->p', ao_im, c0_ri) +
                      numpy.einsum('pi,pi->p', ao_re, c0_rr) +
                      numpy.einsum('pi,pi->p', ao_im, c0_ir) -
                      numpy.einsum('pi,pi->p', ao_re, c0_ii))

            for i in range(1, 4):
                ao_re = numpy.ascontiguousarray(ao[i].real)
                ao_im = numpy.ascontiguousarray(ao[i].imag)

                c1_rr = _dot_ao_dm(mol, ao_re, dm_re, nao, ngrids, non0tab)
                c1_ri = _dot_ao_dm(mol, ao_im, dm_re, nao, ngrids, non0tab)
                c1_ir = _dot_ao_dm(mol, ao_re, dm_im, nao, ngrids, non0tab)
                c1_ii = _dot_ao_dm(mol, ao_im, dm_im, nao, ngrids, non0tab)

                rho[i] = (numpy.einsum('pi,pi->p', ao_im, c1_ri) +
                          numpy.einsum('pi,pi->p', ao_re, c1_rr) +
                          numpy.einsum('pi,pi->p', ao_im, c1_ir) -
                          numpy.einsum('pi,pi->p', ao_re, c1_ii)) * 2 # *2 for +c.c.       
        else:
            ao_re = numpy.ascontiguousarray(ao.real)
            ao_im = numpy.ascontiguousarray(ao.imag)
            # DM * ket: e.g. ir denotes dm_im | ao_re >
            
            c0_rr = _dot_ao_dm(mol, ao_re, dm_re, nao, ngrids, non0tab)
            c0_ri = _dot_ao_dm(mol, ao_im, dm_re, nao, ngrids, non0tab)
            c0_ir = _dot_ao_dm(mol, ao_re, dm_im, nao, ngrids, non0tab)
            c0_ii = _dot_ao_dm(mol, ao_im, dm_im, nao, ngrids, non0tab)
            # bra * DM
            rho = (numpy.einsum('pi,pi->p', ao_im, c0_ri) +
                   numpy.einsum('pi,pi->p', ao_re, c0_rr) +
                   numpy.einsum('pi,pi->p', ao_im, c0_ir) -
                   numpy.einsum('pi,pi->p', ao_re, c0_ii))
                                    
    else:
        rho = eval_rho(mol, ao, dm, non0tab, isgga, verbose)
    
    return rho

def eval_mat(mol, ao, weight, rho, vrho, vsigma=None, non0tab=None,
             isgga=False, verbose=None):
    '''Calculate the XC potential AO matrix.

    Args:
        mol : instance of :class:`Mole` or :class:`Cell`

<<<<<<< HEAD
        ao : ([4,] nx*ny*nz, nao=2*cell.nao_nr()) ndarray [nao=cell.nao_nr() if k==0]
=======
        ao : ([4,] nx*ny*nz, nao=cell.nao_nr()) ndarray 
>>>>>>> f7ab55a8
            The value of the AO crystal orbitals on the real-space grid. If
            isgga=True, also contains the value of the gradient in the x, y,
            and z directions.

    Returns:
        rho : ([4,] nx*ny*nz) ndarray
            The value of the density on the real-space grid. If isgga=True,
            also contains the value of the gradient in the x, y, and z
            directions.
    
    See Also:
        pyscf.dft.numint.eval_mat

    '''
    from pyscf.dft.numint import BLKSIZE, _dot_ao_ao
    import numpy

    if isgga:
        ngrids, nao = ao[0].shape
    else:
        ngrids, nao = ao.shape

    if non0tab is None:
        non0tab = numpy.ones(((ngrids+BLKSIZE-1)//BLKSIZE,mol.nbas),
                             dtype=numpy.int8)

    if ao[0].dtype==numpy.complex128:
        if isgga:
            assert(vsigma is not None and rho.ndim==2)
            #wv = weight * vsigma * 2
            #aow  = numpy.einsum('pi,p->pi', ao[1], rho[1]*wv)
            #aow += numpy.einsum('pi,p->pi', ao[2], rho[2]*wv)
            #aow += numpy.einsum('pi,p->pi', ao[3], rho[3]*wv)
            #aow += numpy.einsum('pi,p->pi', ao[0], .5*weight*vrho)
            wv = numpy.empty_like(rho)
            wv[0]  = weight * vrho * .5
            wv[1:] = rho[1:] * (weight * vsigma * 2)
            aow = numpy.einsum('npi,np->pi', ao, wv)

            ao_re = numpy.ascontiguousarray(ao[0].real)
            ao_im = numpy.ascontiguousarray(ao[0].imag)

            aow_re = numpy.ascontiguousarray(aow.real)
            aow_im = numpy.ascontiguousarray(aow.imag)

        else:
            # *.5 because return mat + mat.T
            #:aow = numpy.einsum('pi,p->pi', ao, .5*weight*vrho)
            ao_re = numpy.ascontiguousarray(ao.real)
            ao_im = numpy.ascontiguousarray(ao.imag)

            aow_re = ao_re * (.5*weight*vrho).reshape(-1,1)
            aow_im = ao_im * (.5*weight*vrho).reshape(-1,1)
            #mat = pyscf.lib.dot(ao.T, aow)

        mat_re = _dot_ao_ao(mol, ao_re, aow_re, nao, ngrids, non0tab)
        mat_re += _dot_ao_ao(mol, ao_im, aow_im, nao, ngrids, non0tab)
        mat_im = _dot_ao_ao(mol, ao_re, aow_im, nao, ngrids, non0tab)
        mat_im -= _dot_ao_ao(mol, ao_im, aow_re, nao, ngrids, non0tab)

        mat = mat_re + 1j*mat_im

        # print "MATRIX", mat.dtype
        return mat + mat.T.conj()
        
    else:
        return pyscf.dft.numint.eval_mat(mol, ao, 
                                         weight, rho, vrho, 
                                         vsigma=None, non0tab=None,
                                         isgga=False, verbose=None)

def fft(f, gs):
    '''Perform the 3D FFT from real (R) to reciprocal (G) space.

    Re: MH (3.25), we assume Ns := ngs = 2*gs+1

    After FFT, (u, v, w) -> (j, k, l).
    (jkl) is in the index order of Gv.

    FFT normalization factor is 1., as in MH and in `numpy.fft`.

    Args:
        f : (nx*ny*nz,) ndarray
            The function to be FFT'd, flattened to a 1D array corresponding
            to the index order of `_gen_qv`.
        gs : (3,) ndarray of ints
            The number of *positive* G-vectors along each direction.
    
    Returns:
        (nx*ny*nz,) ndarray
            The FFT 1D array in same index order as Gv (natural order of
            numpy.fft).

    '''
    ngs = 2*gs+1
    f3d = np.reshape(f, ngs)
    g3d = np.fft.fftn(f3d)
    return np.ravel(g3d)

def ifft(g, gs):
    '''Perform the 3D inverse FFT from reciprocal (G) space to real (R) space.

    Inverse FFT normalization factor is 1./N, same as in `numpy.fft` but
    **different** from MH (they use 1.).

    Args:
        g : (nx*ny*nz,) ndarray
            The function to be inverse FFT'd, flattened to a 1D array
            corresponding to the index order of `_gen_qv`.
        gs : (3,) ndarray of ints
            The number of *positive* G-vectors along each direction.
    
    Returns:
        (nx*ny*nz,) ndarray
            The inverse FFT 1D array in same index order as Gv (natural order
            of numpy.fft).

    '''
    ngs = 2*gs+1
    g3d = np.reshape(g, ngs)
    f3d = np.fft.ifftn(g3d)
    return np.ravel(f3d)

def get_nimgs_cutoff(cell, precision):
    '''Return the required number of lattice images for a desired precision.

    Returns
        nimgs: ndarray
    '''
    pass

def ewald_params(cell, gs, precision):
    '''Choose a reasonable value of Ewald 'eta' and 'cut' parameters.

    Choice is based on largest G vector and desired relative precision.

    The relative error in the G-space sum is given by (keeping only exponential
    factors)
        precision ~ e^{(-Gmax^2)/(4 \eta^2)} 
    which determines alpha. Then, real-space cutoff is determined by (exp.
    factors only)
        precision ~ erfc(eta*rcut) / rcut ~ e^{(-eta**2 rcut*2)}

    Returns:
        ew_eta, ew_cut : float
            The Ewald 'eta' and 'cut' parameters.

    '''
    invhT = scipy.linalg.inv(cell.h.T)
    Gmax = 2*np.pi*np.dot(invhT, gs)
    Gmax = np.min(Gmax)
    log_precision = np.log(precision)
    ew_eta = np.sqrt(-Gmax**2/(4*log_precision))

    rcut = np.sqrt(-log_precision)/ew_eta
    rlengths = np.sqrt(np.diag(np.dot(cell.h, cell.h.T)))
    #print "rlengths", rcut, rlengths
    ew_cut = np.rint(np.reshape(rcut/rlengths, rlengths.shape[0])).astype(int)

    return ew_eta, ew_cut
    
def ewald(cell, gs, ew_eta, ew_cut, verbose=logger.DEBUG):
    '''Perform real (R) and reciprocal (G) space Ewald sum for the energy.

    Formulation of Martin, App. F2.

    Args:
        cell : instance of :class:`Cell`

        gs : (3,) ndarray of ints
            The number of *positive* G-vectors along each direction.
        ew_eta, ew_cut : float
            The Ewald 'eta' and 'cut' parameters.

    Returns:
        float
            The Ewald energy consisting of overlap, self, and G-space sum.

    See Also:
        ewald_params
        
    '''
    log = logger.Logger
    if isinstance(verbose, logger.Logger):
        log = verbose
    else:
        log = logger.Logger(cell.stdout, verbose)

    chargs = [cell.atom_charge(i) for i in range(len(cell._atm))]
    coords = [cell.atom_coord(i) for i in range(len(cell._atm))]

    ewovrl = 0.

    # set up real-space lattice indices [-ewcut ... ewcut]
    ewxrange = range(-ew_cut[0],ew_cut[0]+1)
    ewyrange = range(-ew_cut[1],ew_cut[1]+1)
    ewzrange = range(-ew_cut[2],ew_cut[2]+1)
    ewxyz = _span3(ewxrange,ewyrange,ewzrange)

    # SLOW = True
    # if SLOW == True:
    #     ewxyz = ewxyz.T
    #     for ic, (ix, iy, iz) in enumerate(ewxyz):
    #         L = np.einsum('ij,j->i', cell.h, ewxyz[ic])

    #         # prime in summation to avoid self-interaction in unit cell
    #         if (ix == 0 and iy == 0 and iz == 0):
    #             print "L is", L
    #             for ia in range(cell.natm):
    #                 qi = chargs[ia]
    #                 ri = coords[ia]
    #                 #for ja in range(ia):
    #                 for ja in range(cell.natm):
    #                     if ja != ia:
    #                         qj = chargs[ja]
    #                         rj = coords[ja]
    #                         r = np.linalg.norm(ri-rj)
    #                         ewovrl += qi * qj / r * scipy.special.erfc(ew_eta * r)
    #         else:
    #             for ia in range(cell.natm):
    #                 qi = chargs[ia]
    #                 ri = coords[ia]
    #                 for ja in range(cell.natm):
    #                     qj=chargs[ja]
    #                     rj=coords[ja]
    #                     r=np.linalg.norm(ri-rj+L)
    #                     ewovrl += qi * qj / r * scipy.special.erfc(ew_eta * r)

    # # else:
    nx = len(ewxrange)
    ny = len(ewyrange)
    nz = len(ewzrange)
    Lall = np.einsum('ij,jk->ik', cell.h, ewxyz).reshape(3,nx,ny,nz)
    #exclude the point where Lall == 0
    Lall[:,ew_cut[0],ew_cut[1],ew_cut[2]] = 1e200
    Lall = Lall.reshape(3,nx*ny*nz)
    Lall = Lall.T

    for ia in range(cell.natm):
        qi = chargs[ia]
        ri = coords[ia]
        for ja in range(ia):
            qj = chargs[ja]
            rj = coords[ja]
            r = np.linalg.norm(ri-rj)
            ewovrl += 2 * qi * qj / r * scipy.special.erfc(ew_eta * r)

    for ia in range(cell.natm):
        qi = chargs[ia]
        ri = coords[ia]
        for ja in range(cell.natm):
            qj = chargs[ja]
            rj = coords[ja]
            r1 = ri-rj + Lall
            r = np.sqrt(np.einsum('ji,ji->j', r1, r1))
            ewovrl += (qi * qj / r * scipy.special.erfc(ew_eta * r)).sum()

    ewovrl *= 0.5

    # last line of Eq. (F.5) in Martin 
    ewself  = -1./2. * np.dot(chargs,chargs) * 2 * ew_eta / np.sqrt(np.pi)
    ewself += -1./2. * np.sum(chargs)**2 * np.pi/(ew_eta**2 * cell.vol)
    
    # g-space sum (using g grid) (Eq. (F.6) in Martin, but note errors as below)
    Gv = get_Gv(cell, gs)
    SI = get_SI(cell, Gv)
    ZSI = np.einsum("i,ij->j", chargs, SI)

    # Eq. (F.6) in Martin is off by a factor of 2, the
    # exponent is wrong (8->4) and the square is in the wrong place
    #
    # Formula should be
    #   1/2 * 4\pi / Omega \sum_I \sum_{G\neq 0} |ZS_I(G)|^2 \exp[-|G|^2/4\eta^2]
    # where
    #   ZS_I(G) = \sum_a Z_a exp (i G.R_a)
    # See also Eq. (32) of ewald.pdf at 
    #   http://www.fisica.uniud.it/~giannozz/public/ewald.pdf

    coulG = get_coulG(cell, gs)
    absG2 = np.einsum('ij,ij->j',np.conj(Gv),Gv)

    ZSIG2 = np.abs(ZSI)**2
    expG2 = np.exp(-absG2/(4*ew_eta**2))
    JexpG2 = coulG*expG2
    ewgI = np.dot(ZSIG2,JexpG2)
    ewg = .5*np.sum(ewgI)
    ewg /= cell.vol

    log.debug('Ewald components = %.15g, %.15g, %.15g', ewovrl, ewself, ewg)
    return ewovrl + ewself + ewg

def get_ao_pairs_G(cell, gs):
    '''Calculate forward (G|ij) and "inverse" (ij|G) FFT of all AO pairs.

    (G|ij) = \sum_r e^{-iGr} i(r) j(r)
    (ij|G) = 1/N \sum_r e^{iGr} i*(r) j*(r) = 1/N (G|ij).conj()

    Args:
        cell : instance of :class:`Cell`

        gs : (3,) ndarray of ints
            The number of *positive* G-vectors along each direction.

    Returns:
        ao_pairs_G, ao_pairs_invG : (ngs, nao*(nao+1)/2) ndarray
            The FFTs of the real-space AO pairs.

    '''
    coords = setup_uniform_grids(cell, gs)
    aoR = get_aoR(cell, coords) # shape = (coords, nao)
    nao = aoR.shape[1]
    npair = nao*(nao+1)/2
    ao_pairs_G = np.zeros([coords.shape[0], npair], np.complex128)
    ao_pairs_invG = np.zeros([coords.shape[0], npair], np.complex128)
    ij = 0
    for i in range(nao):
        for j in range(i+1):
            ao_ij_R = np.einsum('r,r->r', aoR[:,i], aoR[:,j])
            ao_pairs_G[:,ij] = fft(ao_ij_R, gs)         
            ao_pairs_invG[:,ij] = ifft(ao_ij_R, gs)
            ij += 1
    return ao_pairs_G, ao_pairs_invG
    
def get_mo_pairs_G(cell, gs, mo_coeffs):
    '''Calculate forward (G|ij) and "inverse" (ij|G) FFT of all MO pairs.
    
    TODO: - Implement simplifications for real orbitals.
          - Allow for complex orbitals.

    Args:
        mo_coeffs: length-2 list of (nao,nmo) ndarrays
            The two sets of MO coefficients to use in calculating the 
            product |ij).

    Returns:
        mo_pairs_G, mo_pairs_invG : (ngs, nmoi*nmoj) ndarray
            The FFTs of the real-space MO pairs.
    '''
    coords = setup_uniform_grids(cell, gs)
    aoR = get_aoR(cell, coords) # shape(coords, nao)
    nmoi = mo_coeffs[0].shape[1]
    nmoj = mo_coeffs[1].shape[1]

    # this also doesn't check for the (common) case
    # where mo_coeffs[0] == mo_coeffs[1]
    moiR = np.einsum('ri,ia->ra',aoR, mo_coeffs[0])
    mojR = np.einsum('ri,ia->ra',aoR, mo_coeffs[1])

    # this would need a conj on moiR if we have complex fns
    mo_pairs_R = np.einsum('ri,rj->rij',moiR,mojR)
    mo_pairs_G = np.zeros([coords.shape[0],nmoi*nmoj], np.complex128)
    mo_pairs_invG = np.zeros([coords.shape[0],nmoi*nmoj], np.complex128)

    for i in xrange(nmoi):
        for j in xrange(nmoj):
            mo_pairs_G[:,i*nmoj+j] = fft(mo_pairs_R[:,i,j], gs)
            mo_pairs_invG[:,i*nmoj+j] = ifft(mo_pairs_R[:,i,j], gs)
    return mo_pairs_G, mo_pairs_invG

def assemble_eri(cell, gs, orb_pair_G1, orb_pair_invG2, verbose=logger.DEBUG):
    '''Assemble all 4-index electron repulsion integrals.

    (ij|kl) = \sum_G (ij|G)(G|kl) 

    Returns:
        (nmo1*nmo2, nmo3*nmo4) ndarray

    '''
    log = logger.Logger
    if isinstance(verbose, logger.Logger):
        log = verbose
    else:
        log = logger.Logger(cell.stdout, verbose)

    log.debug('Performing periodic ERI assembly of (%i, %i) ij pairs', 
              orb_pair_G1.shape[1], orb_pair_invG2.shape[1])
    coulG = get_coulG(cell, gs)
    ngs = orb_pair_invG2.shape[0]
    Jorb_pair_invG2 = np.einsum('g,gn->gn',coulG,orb_pair_invG2)*(cell.vol/ngs)
    eri = np.einsum('gm,gn->mn',orb_pair_G1, Jorb_pair_invG2)
    return eri

def get_ao_eri(cell, gs):
    '''Convenience function to return AO 2-el integrals.'''

    ao_pairs_G, ao_pairs_invG = get_ao_pairs_G(cell, gs)
    return assemble_eri(cell, gs, ao_pairs_G, ao_pairs_invG)
        
def get_mo_eri(cell, gs, mo_coeffs12, mo_coeffs34):
    '''Convenience function to return MO 2-el integrals.'''

    # don't really need FFT and iFFT for both sets
    mo_pairs12_G, mo_pairs12_invG = get_mo_pairs_G(cell, gs, mo_coeffs12)
    mo_pairs34_G, mo_pairs34_invG = get_mo_pairs_G(cell, gs, mo_coeffs34)
    return assemble_eri(cell, gs, mo_pairs12_G, mo_pairs34_invG)

class UniformGrids(object):
    '''Uniform Grid class.'''

    def __init__(self, cell, gs):
        self.cell = cell
        self.gs = gs
        self.coords = None
        self.weights = None
        self.stdout = cell.stdout
        self.verbose = cell.verbose

    def setup_grids_(self, cell=None, gs=None):
        if cell == None: cell = self.cell
        if gs == None: gs = self.gs

        self.coords = setup_uniform_grids(self.cell, self.gs)
        self.weights = np.ones(self.coords.shape[0]) 
        self.weights *= 1.*cell.vol/self.weights.shape[0]

        return self.coords, self.weights

    def dump_flags(self):
        logger.info(self, 'Uniform grid')

    def kernel(self, cell=None):
        self.dump_flags()
        return self.setup_grids()

class _NumInt(pyscf.dft.numint._NumInt):
    '''Generalization of pyscf's _NumInt class for a single k-pt shift and
    periodic images.'''

    def __init__(self, kpt=None):
        pyscf.dft.numint._NumInt.__init__(self)
        self.kpt = kpt

    def eval_ao(self, mol, coords, isgga=False, relativity=0, bastart=0,
                bascount=None, non0tab=None, verbose=None):
        return get_aoR(mol, coords, self.kpt, isgga, relativity, bastart, 
                       bascount, non0tab, verbose)

    def eval_rho(self, mol, ao, dm, non0tab=None, isgga=False, verbose=None):
        return get_rhoR(mol, ao, dm, non0tab=None, isgga=False, verbose=None)

    def eval_rho2(self, mol, ao, dm, non0tab=None, isgga=False, verbose=None):
        raise NotImplementedError

    def nr_rks(self, mol, grids, x_id, c_id, dms, hermi=1,
               max_memory=2000, verbose=None):
        '''
        Use slow function in numint, which only calls eval_rho, eval_mat.
        Faster function uses eval_rho2 which is not yet implemented.
        '''
        return pyscf.dft.numint.nr_rks_vxc(self, mol, grids, x_id, c_id, dms, 
                                           spin=0, relativity=0, hermi=1,
                                           max_memory=2000, verbose=None)

    def nr_uks(self, mol, grids, x_id, c_id, dms, hermi=1,
               max_memory=2000, verbose=None):
        raise NotImplementedError

    def eval_mat(self, mol, ao, weight, rho, vrho, vsigma=None, non0tab=None,
                 isgga=False, verbose=None):
        # use local function for complex eval_mat
        return eval_mat(mol, ao, weight, rho, vrho, vsigma=None, non0tab=None,
                        isgga=False, verbose=None)


def test_ewald():

    from pyscf import gto
    from pyscf.dft import rks
    from pyscf.lib.parameters import BOHR
    import cell as cl

    B = BOHR
    mol = gto.Mole()
    mol.verbose = 7
    mol.output = None


    Lunit = 5
    Ly = Lz = Lunit
    Lx = Lunit

    h = np.diag([Lx,Ly,Lz])
    
    mol.atom.extend([['He', (2*B, 0.5*Ly*B, 0.5*Lz*B)],
                     ['He', (3*B, 0.5*Ly*B, 0.5*Lz*B)]])

    # these are some exponents which are 
    # not hard to integrate
    mol.basis = { 'He': [[0, (1.0, 1.0)]] }
    mol.build()

    cell = cl.Cell()
    cell.__dict__ = mol.__dict__ # hacky way to make a cell
    cell.h = h
    cell.vol = scipy.linalg.det(cell.h)
    cell.nimgs = [1,1,1]
    cell.pseudo = None
    cell.output = None
    cell.verbose = 7
    cell.build()

    ew_cut = (20,20,20)
    #ew_cut = (2,2,2)

    gs = np.array([20,20,20])
    ew_eta0, ew_cut0 = ewald_params(cell, gs, 1.e-3)
    print ew_eta0, ew_cut0

    for ew_eta in [0.05, 0.1, 0.2, 1]:
        print ewald(cell, gs, ew_eta, ew_cut) # -0.468640671931

    for precision in [1.e-3, 1.e-5, 1.e-7, 1.e-9]:
        ew_eta0, ew_cut0 = ewald_params(cell, gs, precision)
        print "precision", precision, ew_eta0, ew_cut0
        print ewald(cell, gs, ew_eta0, ew_cut0) 
        # Ewald values
        # 1.e-3: -0.469112631739
        # 1.e-5: -0.468642153932
        # 1.e-7: -0.468640678042
        # 1.e-9: -0.46864067196<|MERGE_RESOLUTION|>--- conflicted
+++ resolved
@@ -166,11 +166,7 @@
             The real-space grid point coordinates.
 
     Returns:
-<<<<<<< HEAD
-        aoR : ([4,] nx*ny*nz, nao=2*cell.nao_nr()) ndarray [nao=cell.nao_nr() if k==0]
-=======
         aoR : ([4,] nx*ny*nz, nao=cell.nao_nr()) ndarray 
->>>>>>> f7ab55a8
             The value of the AO crystal orbitals on the real-space grid. If
             isgga=True, also contains the value of the orbitals gradient in the
             x, y, and z directions.
@@ -210,11 +206,7 @@
     Args:
         mol : instance of :class:`Mole` or :class:`Cell`
 
-<<<<<<< HEAD
-        ao : ([4,] nx*ny*nz, nao=2*cell.nao_nr()) ndarray [nao=cell.nao_nr() if k==0]
-=======
         ao : ([4,] nx*ny*nz, nao=2*cell.nao_nr()) ndarray 
->>>>>>> f7ab55a8
             The value of the AO crystal orbitals on the real-space grid. If
             isgga=True, also contains the value of the gradient in the x, y,
             and z directions.
@@ -305,11 +297,7 @@
     Args:
         mol : instance of :class:`Mole` or :class:`Cell`
 
-<<<<<<< HEAD
-        ao : ([4,] nx*ny*nz, nao=2*cell.nao_nr()) ndarray [nao=cell.nao_nr() if k==0]
-=======
         ao : ([4,] nx*ny*nz, nao=cell.nao_nr()) ndarray 
->>>>>>> f7ab55a8
             The value of the AO crystal orbitals on the real-space grid. If
             isgga=True, also contains the value of the gradient in the x, y,
             and z directions.
