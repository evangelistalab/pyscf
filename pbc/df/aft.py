--- conflicted
+++ resolved
@@ -220,13 +220,8 @@
             blksize = min(max(16, int(max_memory*1e6*.75/16/nij)), 16384)
             sublk = max(16, int(blksize//4))
         else:
-<<<<<<< HEAD
-            subblk = blksize
+            sublk = blksize
         buf = numpy.empty(nij*blksize, dtype=numpy.complex128)
-=======
-            sublk = blksize
-        buf = [numpy.zeros(nij*blksize, dtype=numpy.complex128)]
->>>>>>> 669dd901
         pqkRbuf = numpy.empty(nij*sublk)
         pqkIbuf = numpy.empty(nij*sublk)
 
