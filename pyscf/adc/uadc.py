# Copyright 2014-2019 The PySCF Developers. All Rights Reserved.
#
# Licensed under the Apache License, Version 2.0 (the "License");
# you may not use this file except in compliance with the License.
# You may obtain a copy of the License at
#
#     http://www.apache.org/licenses/LICENSE-2.0
#
# Unless required by applicable law or agreed to in writing, software
# distributed under the License is distributed on an "AS IS" BASIS,
# WITHOUT WARRANTIES OR CONDITIONS OF ANY KIND, either express or implied.
# See the License for the specific language governing permissions and
# limitations under the License.
#
# Author: Samragni Banerjee <samragnibanerjee4@gmail.com>
#         Alexander Sokolov <alexander.y.sokolov@gmail.com>
#

'''
Unrestricted algebraic diagrammatic construction
'''

import time
#import ctypes
#from functools import reduce
import numpy as np
#from pyscf import gto
from pyscf import lib
from pyscf.lib import logger
from pyscf.adc import uadc_ao2mo
#from pyscf.ao2mo import _ao2mo
#from pyscf.cc import _ccsd
#from pyscf.mp.mp2 import get_nocc, get_nmo, get_frozen_mask, _mo_without_core
from pyscf import __config__
#
#BLKMIN = getattr(__config__, 'cc_ccsd_blkmin', 4)
#MEMORYMIN = getattr(__config__, 'cc_ccsd_memorymin', 2000)

def kernel(adc, nroots=1, guess=None, eris=None, verbose=None):

    cput0 = (time.clock(), time.time())
    log = logger.Logger(adc.stdout, adc.verbose)
    if adc.verbose >= logger.WARN:
        adc.check_sanity()
    adc.dump_flags()

    matvec, diag = adc.gen_matvec(eris)

    exit()

    size = eom.vector_size()
    nroots = min(nroots, size)
    if guess is not None:
        user_guess = True
        for g in guess:
            assert g.size == size
    else:
        user_guess = False
        guess = eom.get_init_guess(nroots, koopmans, diag)

    def precond(r, e0, x0):
        return r/(e0-diag+1e-12)

    # GHF or customized RHF/UHF may be of complex type
    real_system = (eom._cc._scf.mo_coeff[0].dtype == np.double)

    eig = lib.davidson_nosym1
    if user_guess or koopmans:
        assert len(guess) == nroots
        def eig_close_to_init_guess(w, v, nroots, envs):
            x0 = lib.linalg_helper._gen_x0(envs['v'], envs['xs'])
            s = np.dot(np.asarray(guess).conj(), np.asarray(x0).T)
            snorm = np.einsum('pi,pi->i', s.conj(), s)
            idx = np.argsort(-snorm)[:nroots]
            return lib.linalg_helper._eigs_cmplx2real(w, v, idx, real_system)
        conv, es, vs = eig(matvec, guess, precond, pick=eig_close_to_init_guess,
                           tol=eom.conv_tol, max_cycle=eom.max_cycle,
                           max_space=eom.max_space, nroots=nroots, verbose=log)
    else:
        def pickeig(w, v, nroots, envs):
            real_idx = np.where(abs(w.imag) < 1e-3)[0]
            return lib.linalg_helper._eigs_cmplx2real(w, v, real_idx, real_system)
        conv, es, vs = eig(matvec, guess, precond, pick=pickeig,
                           tol=eom.conv_tol, max_cycle=eom.max_cycle,
                           max_space=eom.max_space, nroots=nroots, verbose=log)

    if eom.verbose >= logger.INFO:
        for n, en, vn, convn in zip(range(nroots), es, vs, conv):
            r1, r2 = eom.vector_to_amplitudes(vn)
            if isinstance(r1, np.ndarray):
                qp_weight = np.linalg.norm(r1)**2
            else: # for EOM-UCCSD
                r1 = np.hstack([x.ravel() for x in r1])
                qp_weight = np.linalg.norm(r1)**2
            logger.info(eom, 'EOM-CCSD root %d E = %.16g  qpwt = %.6g  conv = %s',
                        n, en, qp_weight, convn)
        log.timer('EOM-CCSD', *cput0)
    if nroots == 1:
        return conv[0], es[0].real, vs[0]
    else:
        return conv, es.real, vs
    return e_corr, t1, t2


def compute_amplitudes_energy(myadc, eris, verbose=None):

    t1, t2 = myadc.compute_amplitudes(eris)
<<<<<<< HEAD
    e_corr_2, e_corr_3 = myadc.energy(t1, t2, eris)

    log.info('E(corr(MP2)) = %.15g', e_corr_2)
    log.info('E(corr(mp3)) = %.15g', e_corr_3)
    #log.timer('ADC ground-state energy', *cput0)
    return e_corr_2, e_corr_3, t1, t2
=======
    e_corr = myadc.compute_energy(t1, t2, eris)

    return e_corr, t1, t2
>>>>>>> 01d2d5e7


def compute_amplitudes(myadc, eris):

    nocc_a = myadc._nocc[0]
    nocc_b = myadc._nocc[1]  
    nvir_a = myadc._nvir[0] 
    nvir_b = myadc._nvir[1]

    v2e_oovv_a,v2e_oovv_ab,v2e_oovv_b  = eris.oovv
    v2e_vvvv_a,v2e_vvvv_ab,v2e_vvvv_b  = eris.vvvv
    v2e_oooo_a,v2e_oooo_ab,v2e_oooo_b  = eris.oooo
    v2e_voov_a,v2e_voov_ab,v2e_voov_b  = eris.voov
    v2e_ooov_a,v2e_ooov_ab,v2e_ooov_b  = eris.ooov
    v2e_vovv_a,v2e_vovv_ab,v2e_vovv_b  = eris.vovv
    v2e_vvoo_a,v2e_vvoo_ab,v2e_vvoo_b  = eris.vvoo
    v2e_oovo_a,v2e_oovo_ab,v2e_oovo_b  = eris.oovo
    v2e_ovov_a,v2e_ovov_ab,v2e_ovov_b  = eris.ovov
    v2e_vovo_a,v2e_vovo_ab,v2e_vovo_b  = eris.vovo
    v2e_vvvo_a,v2e_vvvo_ab,v2e_vvvo_b  = eris.vvvo
    v2e_vvov_a,v2e_vvov_ab,v2e_vvov_b  = eris.vvov
    v2e_vooo_a,v2e_vooo_ab,v2e_vooo_b  = eris.vooo
    v2e_ovoo_a,v2e_ovoo_ab,v2e_ovoo_b  = eris.ovoo
    v2e_ovvv_a,v2e_ovvv_ab,v2e_ovvv_b  = eris.ovvv
    v2e_oovo_a,v2e_oovo_ab,v2e_oovo_b  = eris.oovo
    v2e_ovvo_a,v2e_ovvo_ab,v2e_ovvo_b  = eris.ovvo

    e_a = myadc.mo_energy_a
    e_b = myadc.mo_energy_b

    d_ij_a = e_a[:nocc_a][:,None] + e_a[:nocc_a]
    d_ij_b = e_b[:nocc_b][:,None] + e_b[:nocc_b]
    d_ij_ab = e_a[:nocc_a][:,None] + e_b[:nocc_b]

    d_ab_a = e_a[nocc_a:][:,None] + e_a[nocc_a:]
    d_ab_b = e_b[nocc_b:][:,None] + e_b[nocc_b:]
    d_ab_ab = e_a[nocc_a:][:,None] + e_b[nocc_b:]

    D2_a = d_ij_a.reshape(-1,1) - d_ab_a.reshape(-1)
    D2_b = d_ij_b.reshape(-1,1) - d_ab_b.reshape(-1)
    D2_ab = d_ij_ab.reshape(-1,1) - d_ab_ab.reshape(-1)

    D2_a = D2_a.reshape((nocc_a,nocc_a,nvir_a,nvir_a))
    D2_b = D2_b.reshape((nocc_b,nocc_b,nvir_b,nvir_b))
    D2_ab = D2_ab.reshape((nocc_a,nocc_b,nvir_a,nvir_b))

    D1_a = e_a[:nocc_a][:None].reshape(-1,1) - e_a[nocc_a:].reshape(-1)
    D1_b = e_b[:nocc_b][:None].reshape(-1,1) - e_b[nocc_b:].reshape(-1)
    D1_a = D1_a.reshape((nocc_a,nvir_a))
    D1_b = D1_b.reshape((nocc_b,nvir_b))


    # Compute first-order doubles t2 (tijab) 

    t2_1_a = v2e_oovv_a/D2_a
    t2_1_b = v2e_oovv_b/D2_b
    t2_1_ab = v2e_oovv_ab/D2_ab

    t2_1 = (t2_1_a , t2_1_ab, t2_1_b)

    # Compute second-order singles t1 (tij) 

    t1_2_a = 0.5*np.einsum('akcd,ikcd->ia',v2e_vovv_a,t2_1_a)
    t1_2_a -= 0.5*np.einsum('klic,klac->ia',v2e_ooov_a,t2_1_a)
    t1_2_a += np.einsum('akcd,ikcd->ia',v2e_vovv_ab,t2_1_ab)
    t1_2_a -= np.einsum('klic,klac->ia',v2e_ooov_ab,t2_1_ab)

    t1_2_b = 0.5*np.einsum('akcd,ikcd->ia',v2e_vovv_b,t2_1_b)
    t1_2_b -= 0.5*np.einsum('klic,klac->ia',v2e_ooov_b,t2_1_b)
    t1_2_b += np.einsum('kadc,kidc->ia',v2e_ovvv_ab,t2_1_ab)
    t1_2_b -= np.einsum('lkci,lkca->ia',v2e_oovo_ab,t2_1_ab)

    t1_2_a = t1_2_a/D1_a
    t1_2_b = t1_2_b/D1_b

    t1_2 = (t1_2_a , t1_2_b)

    # Compute second-order doubles t2 (tijab) 

    temp = t2_1_a.reshape(nocc_a*nocc_a,nvir_a*nvir_a)
    temp_1 = v2e_vvvv_a[:].reshape(nvir_a*nvir_a,nvir_a*nvir_a)
    t2_2_a = 0.5*np.dot(temp,temp_1.T).reshape(nocc_a,nocc_a,nvir_a,nvir_a)
    del temp_1
    t2_2_a += 0.5*np.einsum('klij,klab->ijab',v2e_oooo_a,t2_1_a,optimize=True)
 
    temp = np.einsum('bkjc,kica->ijab',v2e_voov_a,t2_1_a,optimize=True)
    temp_1 = np.einsum('bkjc,ikac->ijab',v2e_voov_ab,t2_1_ab,optimize=True)
 
    t2_2_a += temp - temp.transpose(1,0,2,3) - temp.transpose(0,1,3,2) + temp.transpose(1,0,3,2)
    t2_2_a += temp_1 - temp_1.transpose(1,0,2,3) - temp_1.transpose(0,1,3,2) + temp_1.transpose(1,0,3,2)
 
    temp = t2_1_b.reshape(nocc_b*nocc_b,nvir_b*nvir_b)
    temp_1 = v2e_vvvv_b[:].reshape(nvir_b*nvir_b,nvir_b*nvir_b)
    t2_2_b = 0.5*np.dot(temp,temp_1.T).reshape(nocc_b,nocc_b,nvir_b,nvir_b)
    del temp_1
    t2_2_b += 0.5*np.einsum('klij,klab->ijab',v2e_oooo_b,t2_1_b,optimize=True)
 
    temp = np.einsum('bkjc,kica->ijab',v2e_voov_b,t2_1_b,optimize=True)
    temp_1 = np.einsum('kbcj,kica->ijab',v2e_ovvo_ab,t2_1_ab,optimize=True)
 
    t2_2_b += temp - temp.transpose(1,0,2,3) - temp.transpose(0,1,3,2) + temp.transpose(1,0,3,2)
    t2_2_b += temp_1 - temp_1.transpose(1,0,2,3) - temp_1.transpose(0,1,3,2) + temp_1.transpose(1,0,3,2)
 
    temp = t2_1_ab.reshape(nocc_a*nocc_b,nvir_a*nvir_b)
    temp_1 = v2e_vvvv_ab[:].reshape(nvir_a*nvir_b,nvir_a*nvir_b)
    t2_2_ab = np.dot(temp,temp_1.T).reshape(nocc_a,nocc_b,nvir_a,nvir_b)
    del temp_1
    t2_2_ab += np.einsum('klij,klab->ijab',v2e_oooo_ab,t2_1_ab,optimize=True)
    t2_2_ab += np.einsum('kbcj,kica->ijab',v2e_ovvo_ab,t2_1_a,optimize=True)
    t2_2_ab += np.einsum('bkjc,ikac->ijab',v2e_voov_b,t2_1_ab,optimize=True)
    t2_2_ab -= np.einsum('kbic,kjac->ijab',v2e_ovov_ab,t2_1_ab,optimize=True)
    t2_2_ab -= np.einsum('akcj,ikcb->ijab',v2e_vovo_ab,t2_1_ab,optimize=True)
    t2_2_ab += np.einsum('akic,kjcb->ijab',v2e_voov_ab,t2_1_b,optimize=True)
    t2_2_ab += np.einsum('akic,kjcb->ijab',v2e_voov_a,t2_1_ab,optimize=True)
 
    t2_2_a = t2_2_a/D2_a
    t2_2_b = t2_2_b/D2_b
    t2_2_ab = t2_2_ab/D2_ab
 
    t2_2 = (t2_2_a , t2_2_ab, t2_2_b)

    # Compute third-order singles (tij)

    t1_3_a = np.einsum('d,ilad,ld->ia',e_a[nocc_a:],t2_1_a,t1_2_a,optimize=True)
    t1_3_a += np.einsum('d,ilad,ld->ia',e_b[nocc_b:],t2_1_ab,t1_2_b,optimize=True)
 
    t1_3_b  = np.einsum('d,ilad,ld->ia',e_b[nocc_b:],t2_1_b, t1_2_b,optimize=True)
    t1_3_b += np.einsum('d,lida,ld->ia',e_a[nocc_a:],t2_1_ab,t1_2_a,optimize=True)
 
    t1_3_a -= np.einsum('l,ilad,ld->ia',e_a[:nocc_a],t2_1_a, t1_2_a,optimize=True)
    t1_3_a -= np.einsum('l,ilad,ld->ia',e_b[:nocc_b],t2_1_ab,t1_2_b,optimize=True)
 
    t1_3_b -= np.einsum('l,ilad,ld->ia',e_b[:nocc_b],t2_1_b, t1_2_b,optimize=True)
    t1_3_b -= np.einsum('l,lida,ld->ia',e_a[:nocc_a],t2_1_ab,t1_2_a,optimize=True)
 
    t1_3_a += 0.5*np.einsum('a,ilad,ld->ia',e_a[nocc_a:],t2_1_a, t1_2_a,optimize=True)
    t1_3_a += 0.5*np.einsum('a,ilad,ld->ia',e_a[nocc_a:],t2_1_ab,t1_2_b,optimize=True)
 
    t1_3_b += 0.5*np.einsum('a,ilad,ld->ia',e_b[nocc_b:],t2_1_b, t1_2_b,optimize=True)
    t1_3_b += 0.5*np.einsum('a,lida,ld->ia',e_b[nocc_b:],t2_1_ab,t1_2_a,optimize=True)
 
    t1_3_a -= 0.5*np.einsum('i,ilad,ld->ia',e_a[:nocc_a],t2_1_a, t1_2_a,optimize=True)
    t1_3_a -= 0.5*np.einsum('i,ilad,ld->ia',e_a[:nocc_a],t2_1_ab,t1_2_b,optimize=True)
 
    t1_3_b -= 0.5*np.einsum('i,ilad,ld->ia',e_b[:nocc_b],t2_1_b, t1_2_b,optimize=True)
    t1_3_b -= 0.5*np.einsum('i,lida,ld->ia',e_b[:nocc_b],t2_1_ab,t1_2_a,optimize=True)
 
    t1_3_a += np.einsum('ld,adil->ia',t1_2_a,v2e_vvoo_a ,optimize=True)
    t1_3_a += np.einsum('ld,adil->ia',t1_2_b,v2e_vvoo_ab,optimize=True)
 
    t1_3_b += np.einsum('ld,adil->ia',t1_2_b,v2e_vvoo_b ,optimize=True)
    t1_3_b += np.einsum('ld,dali->ia',t1_2_a,v2e_vvoo_ab,optimize=True)
 
    t1_3_a += np.einsum('ld,alid->ia',t1_2_a,v2e_voov_a ,optimize=True)
    t1_3_a += np.einsum('ld,alid->ia',t1_2_b,v2e_voov_ab,optimize=True)
 
    t1_3_b += np.einsum('ld,alid->ia',t1_2_b,v2e_voov_b ,optimize=True)
    t1_3_b += np.einsum('ld,ladi->ia',t1_2_a,v2e_ovvo_ab,optimize=True)
 
    t1_3_a -= 0.5*np.einsum('lmad,lmid->ia',t2_2_a,v2e_ooov_a,optimize=True)
    t1_3_a -=     np.einsum('lmad,lmid->ia',t2_2_ab,v2e_ooov_ab,optimize=True)
 
    t1_3_b -= 0.5*np.einsum('lmad,lmid->ia',t2_2_b,v2e_ooov_b,optimize=True)
    t1_3_b -=     np.einsum('mlda,mldi->ia',t2_2_ab,v2e_oovo_ab,optimize=True)
 
    t1_3_a += 0.5*np.einsum('ilde,alde->ia',t2_2_a,v2e_vovv_a,optimize=True)
    t1_3_a += np.einsum('ilde,alde->ia',t2_2_ab,v2e_vovv_ab,optimize=True)
 
    t1_3_b += 0.5*np.einsum('ilde,alde->ia',t2_2_b,v2e_vovv_b,optimize=True)
    t1_3_b += np.einsum('lied,laed->ia',t2_2_ab,v2e_ovvv_ab,optimize=True)
 
    t1_3_a -= np.einsum('ildf,aefm,lmde->ia',t2_1_a,v2e_vvvo_a,  t2_1_a ,optimize=True)
    t1_3_a += np.einsum('ilfd,aefm,mled->ia',t2_1_ab,v2e_vvvo_a, t2_1_ab,optimize=True)
    t1_3_a -= np.einsum('ildf,aefm,lmde->ia',t2_1_a,v2e_vvvo_ab, t2_1_ab,optimize=True)
    t1_3_a += np.einsum('ilfd,aefm,lmde->ia',t2_1_ab,v2e_vvvo_ab,t2_1_b ,optimize=True)
    t1_3_a -= np.einsum('ildf,aemf,mlde->ia',t2_1_ab,v2e_vvov_ab,t2_1_ab,optimize=True)
 
    t1_3_b -= np.einsum('ildf,aefm,lmde->ia',t2_1_b,v2e_vvvo_b,t2_1_b,optimize=True)
    t1_3_b += np.einsum('lidf,aefm,lmde->ia',t2_1_ab,v2e_vvvo_b,t2_1_ab,optimize=True)
    t1_3_b -= np.einsum('ildf,eamf,mled->ia',t2_1_b,v2e_vvov_ab,t2_1_ab,optimize=True)
    t1_3_b += np.einsum('lidf,eamf,lmde->ia',t2_1_ab,v2e_vvov_ab,t2_1_a,optimize=True)
    t1_3_b -= np.einsum('lifd,eafm,lmed->ia',t2_1_ab,v2e_vvvo_ab,t2_1_ab,optimize=True)
 
    t1_3_a += 0.5*np.einsum('ilaf,defm,lmde->ia',t2_1_a,v2e_vvvo_a,t2_1_a,optimize=True)
    t1_3_a += 0.5*np.einsum('ilaf,defm,lmde->ia',t2_1_ab,v2e_vvvo_b,t2_1_b,optimize=True)
    t1_3_a += np.einsum('ilaf,edmf,mled->ia',t2_1_ab,v2e_vvov_ab,t2_1_ab,optimize=True)
    t1_3_a += np.einsum('ilaf,defm,lmde->ia',t2_1_a,v2e_vvvo_ab,t2_1_ab,optimize=True)
 
    t1_3_b += 0.5*np.einsum('ilaf,defm,lmde->ia',t2_1_b,v2e_vvvo_b,t2_1_b,optimize=True)
    t1_3_b += 0.5*np.einsum('lifa,defm,lmde->ia',t2_1_ab,v2e_vvvo_a,t2_1_a,optimize=True)
    t1_3_b += np.einsum('lifa,defm,lmde->ia',t2_1_ab,v2e_vvvo_ab,t2_1_ab,optimize=True)
    t1_3_b += np.einsum('ilaf,edmf,mled->ia',t2_1_b,v2e_vvov_ab,t2_1_ab,optimize=True)
 
    t1_3_a += 0.25*np.einsum('inde,anlm,lmde->ia',t2_1_a,v2e_vooo_a,t2_1_a,optimize=True)
    t1_3_a += np.einsum('inde,anlm,lmde->ia',t2_1_ab,v2e_vooo_ab,t2_1_ab,optimize=True)
 
    t1_3_b += 0.25*np.einsum('inde,anlm,lmde->ia',t2_1_b,v2e_vooo_b,t2_1_b,optimize=True)
    t1_3_b += np.einsum('nied,naml,mled->ia',t2_1_ab,v2e_ovoo_ab,t2_1_ab,optimize=True)
 
    t1_3_a += 0.5*np.einsum('inad,enlm,lmde->ia',t2_1_a,v2e_vooo_a,t2_1_a,optimize=True)
    t1_3_a -= 0.5 * np.einsum('inad,neml,mlde->ia',t2_1_a,v2e_ovoo_ab,t2_1_ab,optimize=True)
    t1_3_a -= 0.5 * np.einsum('inad,nelm,lmde->ia',t2_1_a,v2e_ovoo_ab,t2_1_ab,optimize=True)
    t1_3_a -= 0.5 *np.einsum('inad,enlm,lmed->ia',t2_1_ab,v2e_vooo_ab,t2_1_ab,optimize=True)
    t1_3_a -= 0.5*np.einsum('inad,enml,mled->ia',t2_1_ab,v2e_vooo_ab,t2_1_ab,optimize=True)
    t1_3_a += 0.5*np.einsum('inad,enlm,lmde->ia',t2_1_ab,v2e_vooo_b,t2_1_b,optimize=True)
 
    t1_3_b += 0.5*np.einsum('inad,enlm,lmde->ia',t2_1_b,v2e_vooo_b,t2_1_b,optimize=True)
    t1_3_b -= 0.5 * np.einsum('inad,enml,mled->ia',t2_1_b,v2e_vooo_ab,t2_1_ab,optimize=True)
    t1_3_b -= 0.5 * np.einsum('inad,enlm,lmed->ia',t2_1_b,v2e_vooo_ab,t2_1_ab,optimize=True)
    t1_3_b -= 0.5 *np.einsum('nida,nelm,lmde->ia',t2_1_ab,v2e_ovoo_ab,t2_1_ab,optimize=True)
    t1_3_b -= 0.5*np.einsum('nida,neml,mlde->ia',t2_1_ab,v2e_ovoo_ab,t2_1_ab,optimize=True)
    t1_3_b += 0.5*np.einsum('nida,enlm,lmde->ia',t2_1_ab,v2e_vooo_a,t2_1_a,optimize=True)
 
    t1_3_a -= 0.5*np.einsum('lnde,amin,lmde->ia',t2_1_a,v2e_vooo_a,t2_1_a,optimize=True)
    t1_3_a -= np.einsum('nled,amin,mled->ia',t2_1_ab,v2e_vooo_a,t2_1_ab,optimize=True)
    t1_3_a -= 0.5*np.einsum('lnde,amin,lmde->ia',t2_1_b,v2e_vooo_ab,t2_1_b,optimize=True)
    t1_3_a -= np.einsum('lnde,amin,lmde->ia',t2_1_ab,v2e_vooo_ab,t2_1_ab,optimize=True)
 
    t1_3_b -= 0.5*np.einsum('lnde,amin,lmde->ia',t2_1_b,v2e_vooo_b,t2_1_b,optimize=True)
    t1_3_b -= np.einsum('lnde,amin,lmde->ia',t2_1_ab,v2e_vooo_b,t2_1_ab,optimize=True)
    t1_3_b -= 0.5*np.einsum('lnde,mani,lmde->ia',t2_1_a,v2e_ovoo_ab,t2_1_a,optimize=True)
    t1_3_b -= np.einsum('nled,mani,mled->ia',t2_1_ab,v2e_ovoo_ab,t2_1_ab,optimize=True)
 
    t1_3_a += 0.5*np.einsum('lmdf,afie,lmde->ia',t2_1_a,v2e_vvov_a,t2_1_a,optimize=True)
    t1_3_a += np.einsum('mlfd,afie,mled->ia',t2_1_ab,v2e_vvov_a,t2_1_ab,optimize=True)
    t1_3_a += 0.5*np.einsum('lmdf,afie,lmde->ia',t2_1_b,v2e_vvov_ab,t2_1_b,optimize=True)
    t1_3_a += np.einsum('lmdf,afie,lmde->ia',t2_1_ab,v2e_vvov_ab,t2_1_ab,optimize=True)
 
    t1_3_b += 0.5*np.einsum('lmdf,afie,lmde->ia',t2_1_b,v2e_vvov_b,t2_1_b,optimize=True)
    t1_3_b += np.einsum('lmdf,afie,lmde->ia',t2_1_ab,v2e_vvov_b,t2_1_ab,optimize=True)
    t1_3_b += 0.5*np.einsum('lmdf,faei,lmde->ia',t2_1_a,v2e_vvvo_ab,t2_1_a,optimize=True)
    t1_3_b += np.einsum('mlfd,faei,mled->ia',t2_1_ab,v2e_vvvo_ab,t2_1_ab,optimize=True)
 
    t1_3_a -= np.einsum('lnde,emin,lmad->ia',t2_1_a,v2e_vooo_a,t2_1_a,optimize=True)
    t1_3_a += np.einsum('lnde,mein,lmad->ia',t2_1_ab,v2e_ovoo_ab,t2_1_a,optimize=True)
    t1_3_a += np.einsum('nled,emin,mlad->ia',t2_1_ab,v2e_vooo_a,t2_1_ab,optimize=True)
    t1_3_a += np.einsum('lned,emin,lmad->ia',t2_1_ab,v2e_vooo_ab,t2_1_ab,optimize=True)
    t1_3_a -= np.einsum('lnde,mein,mlad->ia',t2_1_b,v2e_ovoo_ab,t2_1_ab,optimize=True)
 
    t1_3_b -= np.einsum('lnde,emin,lmad->ia',t2_1_b,v2e_vooo_b,t2_1_b,optimize=True)
    t1_3_b += np.einsum('nled,emni,lmad->ia',t2_1_ab,v2e_vooo_ab,t2_1_b,optimize=True)
    t1_3_b += np.einsum('lnde,emin,lmda->ia',t2_1_ab,v2e_vooo_b,t2_1_ab,optimize=True)
    t1_3_b += np.einsum('nlde,meni,mlda->ia',t2_1_ab,v2e_ovoo_ab,t2_1_ab,optimize=True)
    t1_3_b -= np.einsum('lnde,emni,lmda->ia',t2_1_a,v2e_vooo_ab,t2_1_ab,optimize=True)
 
    t1_3_a -= 0.25*np.einsum('lmef,efid,lmad->ia',t2_1_a,v2e_vvov_a,t2_1_a,optimize=True)
    t1_3_a -= np.einsum('lmef,efid,lmad->ia',t2_1_ab,v2e_vvov_ab,t2_1_ab,optimize=True)
 
    t1_3_b -= 0.25*np.einsum('lmef,efid,lmad->ia',t2_1_b,v2e_vvov_b,t2_1_b,optimize=True)
    temp = t2_1_ab.reshape(nocc_a*nocc_b,-1)
    temp_1 = v2e_vvvo_ab[:].reshape(nvir_a*nvir_b,-1)
    temp_2 = t2_1_ab.reshape(nocc_a*nocc_b*nvir_a,-1)
    int_1 = np.dot(temp,temp_1).reshape(nocc_a*nocc_b*nvir_a,-1)
    t1_3_b -= np.dot(int_1.T,temp_2).reshape(nocc_b,nvir_b)
    del temp_1
    t1_3_a = t1_3_a/D1_a
    t1_3_b = t1_3_b/D1_b
 
    t1_3 = (t1_3_a, t1_3_b)

    t1 = (t1_2, t1_3)
    t2 = (t2_1, t2_2)

    return t1, t2


def compute_energy(myadc, t1, t2, eris):

    v2e_oovv_a, v2e_oovv_ab, v2e_oovv_b = eris.oovv
    v2e_oooo_a, v2e_oooo_ab, v2e_oooo_b = eris.oooo
    v2e_vvvv_a, v2e_vvvv_ab, v2e_vvvv_b = eris.vvvv
    v2e_voov_a, v2e_voov_ab, v2e_voov_b = eris.voov
    v2e_ovvo_a, v2e_ovvo_ab, v2e_ovvo_b = eris.ovvo
    v2e_ovov_a, v2e_ovov_ab, v2e_ovov_b = eris.ovov
    v2e_vovo_a, v2e_vovo_ab, v2e_vovo_b = eris.vovo

    t2_1_a, t2_1_ab, t2_1_b  = t2[0]

    e_mp2 = 0.25 * np.einsum('ijab,ijab', t2_1_a, v2e_oovv_a)
    e_mp2 += np.einsum('ijab,ijab', t2_1_ab, v2e_oovv_ab)
    e_mp2 += 0.25 * np.einsum('ijab,ijab', t2_1_b, v2e_oovv_b)

#    e_mp3 = 0.125 * np.einsum('ijab,ijcd,abcd',t2_1_a, t2_1_a, v2e_vvvv_a)
#    e_mp3 += 0.5 * np.einsum('ijab,ijcd,abcd',t2_1_ab, t2_1_ab, v2e_vvvv_ab)
#    e_mp3 += 0.125 * np.einsum('ijab,ijcd,abcd',t2_1_b, t2_1_b, v2e_vvvv_b)
#    e_mp3 += 0.125 * np.einsum('ijab,klab,klij',t2_1_a, t2_1_a, v2e_oooo_a)
#    e_mp3 += 0.5 * np.einsum('ijab,klab,klij',t2_1_ab, t2_1_ab, v2e_oooo_ab)
#    e_mp3 += 0.125 * np.einsum('ijab,klab,klij',t2_1_b, t2_1_b, v2e_oooo_b)
#
#    e_mp3 +=  np.einsum('ijab,kjcb,akic',t2_1_a, t2_1_a, v2e_voov_a)
#    e_mp3 +=  np.einsum('ijab,kjcb,akic',t2_1_b, t2_1_b, v2e_voov_b)
#    e_mp3 +=  np.einsum('ijab,kjcb,akic',t2_1_ab, t2_1_ab, v2e_voov_a)
#    e_mp3 -=  np.einsum('ijba,kjbc,kaic',t2_1_ab, t2_1_ab, v2e_ovov_ab)
#    e_mp3 -=  np.einsum('jiab,jkcb,akci',t2_1_ab, t2_1_ab, v2e_vovo_ab)
#    e_mp3 +=  np.einsum('jiba,jkbc,akic',t2_1_ab, t2_1_ab, v2e_voov_b)
#    e_mp3 +=  np.einsum('ijab,kjcb,akic',t2_1_ab, t2_1_b, v2e_voov_ab)
#    e_mp3 +=  np.einsum('jiba,kjcb,kaci',t2_1_ab, t2_1_a, v2e_ovvo_ab)
#    e_mp3 +=  np.einsum('ijab,jkbc,akic',t2_1_a, t2_1_ab, v2e_voov_ab)
#    e_mp3 +=  np.einsum('ijab,kjcb,kaci',t2_1_b, t2_1_ab, v2e_ovvo_ab)

    e_corr_2 = e_mp2
    e_corr_3 = e_mp3
    return e_corr_2, e_corr_3


class UADC(lib.StreamObject):

    incore_complete = getattr(__config__, 'adc_uadc_UADC_incore_complete', False)

    def __init__(self, mf, frozen=0, mo_coeff=None, mo_occ=None):
        from pyscf import gto

        if 'dft' in str(mf.__module__):
            raise NotImplementedError('DFT reference for UADC')

        if mo_coeff  is None: mo_coeff  = mf.mo_coeff
        if mo_occ    is None: mo_occ    = mf.mo_occ

        self.mol = mf.mol
        self._scf = mf
        self.verbose = self.mol.verbose
        self.stdout = self.mol.stdout
        self.max_memory = mf.max_memory
        # TODO: make sure default values are reasonable
        self.max_space = getattr(__config__, 'adc_uadc_UADC_max_space', 20)
        self.max_cycle = getattr(__config__, 'adc_uadc_UADC_max_cycle', 40)
        self.conv_tol = getattr(__config__, 'eom_rccsd_EOM_conv_tol', 1e-6)
        self.scf_energy = mf.scf()

        self.frozen = frozen
        self.incore_complete = self.incore_complete or self.mol.incore_anyway

        self.mo_coeff = mo_coeff
        self.mo_occ = mo_occ
        self.e_corr = None
        self.t1 = None
        self.t2 = None
        self.eris = None
        self._nocc = mf.nelec
        self._nmo = (mo_coeff[0].shape[1], mo_coeff[1].shape[1])
        self._nvir = (self._nmo[0] - self._nocc[0], self._nmo[1] - self._nocc[1])
        self.mo_energy_a = mf.mo_energy[0]
        self.mo_energy_b = mf.mo_energy[1]
        self.chkfile = mf.chkfile
        self.method = "adc(2)"

    compute_amplitudes = compute_amplitudes
    compute_energy = compute_energy

    def dump_flags(self, verbose=None):
        logger.info(self, '')
        logger.info(self, '******** %s ********', self.__class__)
        logger.info(self, 'max_space = %d', self.max_space)
        logger.info(self, 'max_cycle = %d', self.max_cycle)
        logger.info(self, 'conv_tol = %s', self.conv_tol)
        logger.info(self, 'max_memory %d MB (current use %d MB)',
                    self.max_memory, lib.current_memory()[0])
        return self

    def kernel(self):
        assert(self.mo_coeff is not None)
        assert(self.mo_occ is not None)

        if self.method not in ("adc(2)", "adc(2)-x", "adc(3)"):
            raise NotImplementedError(self.method)

        if self.verbose >= logger.WARN:
            self.check_sanity()
        # TODO: Implement
        #self.dump_flags()

<<<<<<< HEAD
        # TODO: ao2mo transformation if eris is None
        eris = uadc_ao2mo.transform_integrals(self)
        
        self.e_corr_2, self.e_corr_3, self.t1, self.t2 = kernel(self, eris, verbose=self.verbose)
=======
        self.eris = uadc_ao2mo.transform_integrals(self)

        self.e_corr, self.t1, self.t2 = compute_amplitudes_energy(self, self.eris, verbose=self.verbose)
>>>>>>> 01d2d5e7

        # TODO: Implement
        #self._finalize()
        return self.e_corr, self.t1, self.t2

    def ea_adc(self, nroots = 1, guess = None):
        return UADCEA(self).kernel(nroots, guess)

class UADCEA(UADC):

    # matvec
    # get_diag

    def __init__(self, adc):
        self.verbose = adc.verbose
        self.stdout = adc.stdout
        self.max_memory = adc.max_memory
        self.max_space = adc.max_space
        self.max_cycle = adc.max_cycle
        self.conv_tol  = adc.conv_tol
        self.t1 = adc.t1
        self.t2 = adc.t2
        self.eris = adc.eris
        self.e_corr = adc.e_corr

    kernel = kernel
# TODO: add a test main section<|MERGE_RESOLUTION|>--- conflicted
+++ resolved
@@ -105,19 +105,8 @@
 def compute_amplitudes_energy(myadc, eris, verbose=None):
 
     t1, t2 = myadc.compute_amplitudes(eris)
-<<<<<<< HEAD
-    e_corr_2, e_corr_3 = myadc.energy(t1, t2, eris)
-
-    log.info('E(corr(MP2)) = %.15g', e_corr_2)
-    log.info('E(corr(mp3)) = %.15g', e_corr_3)
-    #log.timer('ADC ground-state energy', *cput0)
-    return e_corr_2, e_corr_3, t1, t2
-=======
     e_corr = myadc.compute_energy(t1, t2, eris)
-
     return e_corr, t1, t2
->>>>>>> 01d2d5e7
-
 
 def compute_amplitudes(myadc, eris):
 
@@ -418,8 +407,8 @@
 #    e_mp3 +=  np.einsum('ijab,kjcb,kaci',t2_1_b, t2_1_ab, v2e_ovvo_ab)
 
     e_corr_2 = e_mp2
-    e_corr_3 = e_mp3
-    return e_corr_2, e_corr_3
+#    e_corr_3 = e_mp3
+    return e_corr_2
 
 
 class UADC(lib.StreamObject):
@@ -488,16 +477,10 @@
         # TODO: Implement
         #self.dump_flags()
 
-<<<<<<< HEAD
         # TODO: ao2mo transformation if eris is None
         eris = uadc_ao2mo.transform_integrals(self)
-        
-        self.e_corr_2, self.e_corr_3, self.t1, self.t2 = kernel(self, eris, verbose=self.verbose)
-=======
         self.eris = uadc_ao2mo.transform_integrals(self)
-
         self.e_corr, self.t1, self.t2 = compute_amplitudes_energy(self, self.eris, verbose=self.verbose)
->>>>>>> 01d2d5e7
 
         # TODO: Implement
         #self._finalize()
